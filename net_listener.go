// Copyright 2021 CloudWeGo Authors
//
// Licensed under the Apache License, Version 2.0 (the "License");
// you may not use this file except in compliance with the License.
// You may obtain a copy of the License at
//
//    http://www.apache.org/licenses/LICENSE-2.0
//
// Unless required by applicable law or agreed to in writing, software
// distributed under the License is distributed on an "AS IS" BASIS,
// WITHOUT WARRANTIES OR CONDITIONS OF ANY KIND, either express or implied.
// See the License for the specific language governing permissions and
// limitations under the License.

//go:build darwin || netbsd || freebsd || openbsd || dragonfly || linux
// +build darwin netbsd freebsd openbsd dragonfly linux

package netpoll

import (
	"errors"
	"net"
	"os"
	"syscall"
)

<<<<<<< HEAD
// Listener extends net.Listener, but supports getting the listener's fd.
type Listener interface {
	net.Listener

	// Fd return listener's fd, used by poll.
	Fd() (fd fdtype)
}

=======
>>>>>>> 063c3c4a
// CreateListener return a new Listener.
func CreateListener(network, addr string) (l Listener, err error) {
	if network == "udp" {
		// TODO: udp listener.
		return udpListener(network, addr)
	}
	// tcp, tcp4, tcp6, unix
	ln, err := net.Listen(network, addr)
	if err != nil {
		return nil, err
	}
	return ConvertListener(ln)
}

// ConvertListener converts net.Listener to Listener
func ConvertListener(l net.Listener) (nl Listener, err error) {
	if tmp, ok := l.(Listener); ok {
		return tmp, nil
	}
	ln := &listener{}
	ln.ln = l
	ln.addr = l.Addr()
	err = ln.parseFD()
	if err != nil {
		return nil, err
	}
	return ln, syscall.SetNonblock(ln.fd, true)
}

// TODO: udpListener does not work now.
func udpListener(network, addr string) (l Listener, err error) {
	ln := &listener{}
	ln.pconn, err = net.ListenPacket(network, addr)
	if err != nil {
		return nil, err
	}
	ln.addr = ln.pconn.LocalAddr()
	switch pconn := ln.pconn.(type) {
	case *net.UDPConn:
		ln.file, err = pconn.File()
	}
	if err != nil {
		return nil, err
	}
	ln.fd = fdtype(ln.file.Fd())
	return ln, syscall.SetNonblock(ln.fd, true)
}

var _ net.Listener = &listener{}

type listener struct {
	fd    fdtype
	addr  net.Addr       // listener's local addr
	ln    net.Listener   // tcp|unix listener
	pconn net.PacketConn // udp listener
	file  *os.File
}

// Accept implements Listener.
func (ln *listener) Accept() (net.Conn, error) {
	// udp
	if ln.pconn != nil {
		return ln.UDPAccept()
	}
	// tcp
	var fd, sa, err = syscall.Accept(ln.fd)
	if err != nil {
		if err == syscall.EAGAIN {
			return nil, nil
		}
		return nil, err
	}
	var nfd = &netFD{}
	nfd.fd = fd
	nfd.localAddr = ln.addr
	nfd.network = ln.addr.Network()
	nfd.remoteAddr = sockaddrToAddr(sa)
	return nfd, nil
}

// TODO: UDPAccept Not implemented.
func (ln *listener) UDPAccept() (net.Conn, error) {
	return nil, Exception(ErrUnsupported, "UDP")
}

// Close implements Listener.
func (ln *listener) Close() error {
	if ln.fd != 0 {
		syscall.Close(ln.fd)
	}
	if ln.file != nil {
		ln.file.Close()
	}
	if ln.ln != nil {
		ln.ln.Close()
	}
	if ln.pconn != nil {
		ln.pconn.Close()
	}
	return nil
}

// Addr implements Listener.
func (ln *listener) Addr() net.Addr {
	return ln.addr
}

// Fd implements Listener.
func (ln *listener) Fd() (fd fdtype) {
	return ln.fd
}

func (ln *listener) parseFD() (err error) {
	switch netln := ln.ln.(type) {
	case *net.TCPListener:
		ln.file, err = netln.File()
	case *net.UnixListener:
		ln.file, err = netln.File()
	default:
		return errors.New("listener type can't support")
	}
	if err != nil {
		return err
	}
	ln.fd = fdtype(ln.file.Fd())
	return nil
}<|MERGE_RESOLUTION|>--- conflicted
+++ resolved
@@ -24,17 +24,7 @@
 	"syscall"
 )
 
-<<<<<<< HEAD
-// Listener extends net.Listener, but supports getting the listener's fd.
-type Listener interface {
-	net.Listener
 
-	// Fd return listener's fd, used by poll.
-	Fd() (fd fdtype)
-}
-
-=======
->>>>>>> 063c3c4a
 // CreateListener return a new Listener.
 func CreateListener(network, addr string) (l Listener, err error) {
 	if network == "udp" {
