--- conflicted
+++ resolved
@@ -23,16 +23,13 @@
 	"syscall"
 )
 
-<<<<<<< HEAD
-=======
 // Listener extends net.Listener, but supports getting the listener's fd.
 type Listener interface {
 	net.Listener
 
 	// Fd return listener's fd, used by poll.
-	Fd() (fd int)
+	Fd() (fd fdtype)
 }
->>>>>>> 90a6f211
 
 // CreateListener return a new Listener.
 func CreateListener(network, addr string) (l Listener, err error) {
