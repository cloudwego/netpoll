// Copyright 2022 CloudWeGo Authors
//
// Licensed under the Apache License, Version 2.0 (the "License");
// you may not use this file except in compliance with the License.
// You may obtain a copy of the License at
//
//    http://www.apache.org/licenses/LICENSE-2.0
//
// Unless required by applicable law or agreed to in writing, software
// distributed under the License is distributed on an "AS IS" BASIS,
// WITHOUT WARRANTIES OR CONDITIONS OF ANY KIND, either express or implied.
// See the License for the specific language governing permissions and
// limitations under the License.

//go:build !windows
// +build !windows

package netpoll

import (
	"sync"
	"sync/atomic"
	"syscall"
	"time"
)

const (
	defaultZeroCopyTimeoutSec = 60
)

// connection is the implement of Connection
type connection struct {
	netFD
	onEvent
	locker
	operator        *FDOperator
	readTimeout     time.Duration
	readTimer       *time.Timer
	readTrigger     chan error
	waitReadSize    int64
	writeTimeout    time.Duration
	writeTimer      *time.Timer
	writeTrigger    chan error
	inputBuffer     *LinkBuffer
	outputBuffer    *LinkBuffer
	inputBarrier    *barrier
	outputBarrier   *barrier
	supportZeroCopy bool
	maxSize         int // The maximum size of data between two Release().
	bookSize        int // The size of data that can be read at once.
}

var (
	_ Connection = &connection{}
	_ Reader     = &connection{}
	_ Writer     = &connection{}
)

// Reader implements Connection.
func (c *connection) Reader() Reader {
	return c
}

// Writer implements Connection.
func (c *connection) Writer() Writer {
	return c
}

// IsActive implements Connection.
func (c *connection) IsActive() bool {
	return c.isCloseBy(none)
}

// SetIdleTimeout implements Connection.
func (c *connection) SetIdleTimeout(timeout time.Duration) error {
	if timeout > 0 {
		return c.SetKeepAlive(int(timeout.Seconds()))
	}
	return nil
}

// SetReadTimeout implements Connection.
func (c *connection) SetReadTimeout(timeout time.Duration) error {
	if timeout >= 0 {
		c.readTimeout = timeout
	}
	return nil
}

// SetWriteTimeout implements Connection.
func (c *connection) SetWriteTimeout(timeout time.Duration) error {
	if timeout >= 0 {
		c.writeTimeout = timeout
	}
	return nil
}

// ------------------------------------------ implement zero-copy reader ------------------------------------------

// Next implements Connection.
func (c *connection) Next(n int) (p []byte, err error) {
	if err = c.waitRead(n); err != nil {
		return p, err
	}
	return c.inputBuffer.Next(n)
}

// Peek implements Connection.
func (c *connection) Peek(n int) (buf []byte, err error) {
	if err = c.waitRead(n); err != nil {
		return buf, err
	}
	return c.inputBuffer.Peek(n)
}

// Skip implements Connection.
func (c *connection) Skip(n int) (err error) {
	if err = c.waitRead(n); err != nil {
		return err
	}
	return c.inputBuffer.Skip(n)
}

// Release implements Connection.
func (c *connection) Release() (err error) {
	// Check inputBuffer length first to reduce contention in mux situation.
	// c.operator.do competes with c.inputs/c.inputAck
	if c.inputBuffer.Len() == 0 && c.operator.do() {
		maxSize := c.inputBuffer.calcMaxSize()
		// Set the maximum value of maxsize equal to mallocMax to prevent GC pressure.
		if maxSize > mallocMax {
			maxSize = mallocMax
		}

		if maxSize > c.maxSize {
			c.maxSize = maxSize
		}
		// Double check length to reset tail node
		if c.inputBuffer.Len() == 0 {
			c.inputBuffer.resetTail(c.maxSize)
		}
		c.operator.done()
	}
	return c.inputBuffer.Release()
}

// Slice implements Connection.
func (c *connection) Slice(n int) (r Reader, err error) {
	if err = c.waitRead(n); err != nil {
		return nil, err
	}
	return c.inputBuffer.Slice(n)
}

// Len implements Connection.
func (c *connection) Len() (length int) {
	return c.inputBuffer.Len()
}

// Until implements Connection.
func (c *connection) Until(delim byte) (data []byte, err error) {
	var n, l int
	for {
		if err = c.waitRead(n + 1); err != nil {
			// return all the data in the buffer
			data, _ = c.inputBuffer.Next(c.inputBuffer.Len())
			return data, err
		}

		l = c.inputBuffer.Len()
<<<<<<< HEAD
		data = c.inputBuffer.find(delim, n)
		if len(data) == 0 {
			n = l //skip all exists bytes
=======
		i := c.inputBuffer.indexByte(delim, n)
		if i < 0 {
			n = l // skip all exists bytes
>>>>>>> 168b285e
			continue
		}
		return data, nil
	}
}

// ReadString implements Connection.
func (c *connection) ReadString(n int) (s string, err error) {
	if err = c.waitRead(n); err != nil {
		return s, err
	}
	return c.inputBuffer.ReadString(n)
}

// ReadBinary implements Connection.
func (c *connection) ReadBinary(n int) (p []byte, err error) {
	if err = c.waitRead(n); err != nil {
		return p, err
	}
	return c.inputBuffer.ReadBinary(n)
}

// ReadByte implements Connection.
func (c *connection) ReadByte() (b byte, err error) {
	if err = c.waitRead(1); err != nil {
		return b, err
	}
	return c.inputBuffer.ReadByte()
}

// ------------------------------------------ implement zero-copy writer ------------------------------------------

// Malloc implements Connection.
func (c *connection) Malloc(n int) (buf []byte, err error) {
	return c.outputBuffer.Malloc(n)
}

// MallocLen implements Connection.
func (c *connection) MallocLen() (length int) {
	return c.outputBuffer.MallocLen()
}

// Flush will send all malloc data to the peer,
// so must confirm that the allocated bytes have been correctly assigned.
//
// Flush first checks whether the out buffer is empty.
// If empty, it will call syscall.Write to send data directly,
// otherwise the buffer will be sent asynchronously by the epoll trigger.
func (c *connection) Flush() error {
	if !c.IsActive() || !c.lock(flushing) {
		return Exception(ErrConnClosed, "when flush")
	}
	defer c.unlock(flushing)
	c.outputBuffer.Flush()
	return c.flush()
}

// MallocAck implements Connection.
func (c *connection) MallocAck(n int) (err error) {
	return c.outputBuffer.MallocAck(n)
}

// Append implements Connection.
func (c *connection) Append(w Writer) (err error) {
	return c.outputBuffer.Append(w)
}

// WriteString implements Connection.
func (c *connection) WriteString(s string) (n int, err error) {
	return c.outputBuffer.WriteString(s)
}

// WriteBinary implements Connection.
func (c *connection) WriteBinary(b []byte) (n int, err error) {
	return c.outputBuffer.WriteBinary(b)
}

// WriteDirect implements Connection.
func (c *connection) WriteDirect(p []byte, remainCap int) (err error) {
	return c.outputBuffer.WriteDirect(p, remainCap)
}

// WriteByte implements Connection.
func (c *connection) WriteByte(b byte) (err error) {
	return c.outputBuffer.WriteByte(b)
}

// ------------------------------------------ implement net.Conn ------------------------------------------

// Read behavior is the same as net.Conn, it will return io.EOF if buffer is empty.
func (c *connection) Read(p []byte) (n int, err error) {
	l := len(p)
	if l == 0 {
		return 0, nil
	}
	if err = c.waitRead(1); err != nil {
		return 0, err
	}
	if has := c.inputBuffer.Len(); has < l {
		l = has
	}
	src, err := c.inputBuffer.Next(l)
	n = copy(p, src)
	if err == nil {
		err = c.inputBuffer.Release()
	}
	return n, err
}

// Write will Flush soon.
func (c *connection) Write(p []byte) (n int, err error) {
	if !c.IsActive() || !c.lock(flushing) {
		return 0, Exception(ErrConnClosed, "when write")
	}
	defer c.unlock(flushing)

	dst, _ := c.outputBuffer.Malloc(len(p))
	n = copy(dst, p)
	c.outputBuffer.Flush()
	err = c.flush()
	return n, err
}

// Close implements Connection.
func (c *connection) Close() error {
	return c.onClose()
}

// Detach detaches the connection from poller but doesn't close it.
func (c *connection) Detach() error {
	c.detaching = true
	return c.onClose()
}

// ------------------------------------------ private ------------------------------------------

var barrierPool = sync.Pool{
	New: func() interface{} {
		return &barrier{
			bs:  make([][]byte, barriercap),
			ivs: make([]syscall.Iovec, barriercap),
		}
	},
}

// init initialize the connection with options
func (c *connection) init(conn Conn, opts *options) (err error) {
	// init buffer, barrier, finalizer
	c.readTrigger = make(chan error, 1)
	c.writeTrigger = make(chan error, 1)
	c.bookSize, c.maxSize = pagesize, pagesize
	c.inputBuffer, c.outputBuffer = NewLinkBuffer(pagesize), NewLinkBuffer()
	c.inputBarrier, c.outputBarrier = barrierPool.Get().(*barrier), barrierPool.Get().(*barrier)

	c.initNetFD(conn) // conn must be *netFD{}
	c.initFDOperator()
	c.initFinalizer()

	syscall.SetNonblock(c.fd, true)
	// enable TCP_NODELAY by default
	switch c.network {
	case "tcp", "tcp4", "tcp6":
		setTCPNoDelay(c.fd, true)
	}
	// check zero-copy
	if setZeroCopy(c.fd) == nil && setBlockZeroCopySend(c.fd, defaultZeroCopyTimeoutSec, 0) == nil {
		c.supportZeroCopy = true
	}

	// connection initialized and prepare options
	return c.onPrepare(opts)
}

func (c *connection) initNetFD(conn Conn) {
	if nfd, ok := conn.(*netFD); ok {
		c.netFD = *nfd
		return
	}
	c.netFD = netFD{
		fd:         conn.Fd(),
		localAddr:  conn.LocalAddr(),
		remoteAddr: conn.RemoteAddr(),
	}
}

func (c *connection) initFDOperator() {
	poll := pollmanager.Pick()
	op := poll.Alloc()
	op.FD = c.fd
	op.OnRead, op.OnWrite, op.OnHup = nil, nil, c.onHup
	op.Inputs, op.InputAck = c.inputs, c.inputAck
	op.Outputs, op.OutputAck = c.outputs, c.outputAck
	c.operator = op
}

func (c *connection) initFinalizer() {
	c.AddCloseCallback(func(connection Connection) (err error) {
		c.stop(flushing)
		c.operator.Free()
		if err = c.netFD.Close(); err != nil {
			logger.Printf("NETPOLL: netFD close failed: %v", err)
		}
		c.closeBuffer()
		return nil
	})
}

func (c *connection) triggerRead(err error) {
	select {
	case c.readTrigger <- err:
	default:
	}
}

func (c *connection) triggerWrite(err error) {
	select {
	case c.writeTrigger <- err:
	default:
	}
}

// waitRead will wait full n bytes.
func (c *connection) waitRead(n int) (err error) {
	if n <= c.inputBuffer.Len() {
		return nil
	}
	atomic.StoreInt64(&c.waitReadSize, int64(n))
	defer atomic.StoreInt64(&c.waitReadSize, 0)
	if c.readTimeout > 0 {
		return c.waitReadWithTimeout(n)
	}
	// wait full n
	for c.inputBuffer.Len() < n {
		switch c.status(closing) {
		case poller:
			return Exception(ErrEOF, "wait read")
		case user:
			return Exception(ErrConnClosed, "wait read")
		default:
			err = <-c.readTrigger
			if err != nil {
				return err
			}
		}
	}
	return nil
}

// waitReadWithTimeout will wait full n bytes or until timeout.
func (c *connection) waitReadWithTimeout(n int) (err error) {
	// set read timeout
	if c.readTimer == nil {
		c.readTimer = time.NewTimer(c.readTimeout)
	} else {
		c.readTimer.Reset(c.readTimeout)
	}

	for c.inputBuffer.Len() < n {
		switch c.status(closing) {
		case poller:
			// cannot return directly, stop timer first!
			err = Exception(ErrEOF, "wait read")
			goto RET
		case user:
			// cannot return directly, stop timer first!
			err = Exception(ErrConnClosed, "wait read")
			goto RET
		default:
			select {
			case <-c.readTimer.C:
				// double check if there is enough data to be read
				if c.inputBuffer.Len() >= n {
					return nil
				}
				return Exception(ErrReadTimeout, c.remoteAddr.String())
			case err = <-c.readTrigger:
				if err != nil {
					return err
				}
				continue
			}
		}
	}
RET:
	// clean timer.C
	if !c.readTimer.Stop() {
		<-c.readTimer.C
	}
	return err
}

// flush write data directly.
func (c *connection) flush() error {
	if c.outputBuffer.IsEmpty() {
		return nil
	}
	// TODO: Let the upper layer pass in whether to use ZeroCopy.
	var bs = c.outputBuffer.GetBytes(c.outputBarrier.bs)
	var n, err = sendmsg(c.fd, bs, c.outputBarrier.ivs, false && c.supportZeroCopy)
	if err != nil && err != syscall.EAGAIN {
		return Exception(err, "when flush")
	}
	if n > 0 {
		err = c.outputBuffer.Skip(n)
		c.outputBuffer.Release()
		if err != nil {
			return Exception(err, "when flush")
		}
	}
	// return if write all buffer.
	if c.outputBuffer.IsEmpty() {
		return nil
	}
	err = c.operator.Control(PollR2RW)
	if err != nil {
		return Exception(err, "when flush")
	}

	return c.waitFlush()
}

func (c *connection) waitFlush() (err error) {
	if c.writeTimeout == 0 {
		select {
		case err = <-c.writeTrigger:
		}
		return err
	}

	// set write timeout
	if c.writeTimer == nil {
		c.writeTimer = time.NewTimer(c.writeTimeout)
	} else {
		c.writeTimer.Reset(c.writeTimeout)
	}

	select {
	case err = <-c.writeTrigger:
		if !c.writeTimer.Stop() { // clean timer
			<-c.writeTimer.C
		}
		return err
	case <-c.writeTimer.C:
		select {
		// try fetch writeTrigger if both cases fires
		case err = <-c.writeTrigger:
			return err
		default:
		}
		// if timeout, remove write event from poller
		// we cannot flush it again, since we don't if the poller is still process outputBuffer
		c.operator.Control(PollRW2R)
		return Exception(ErrWriteTimeout, c.remoteAddr.String())
	}
}<|MERGE_RESOLUTION|>--- conflicted
+++ resolved
@@ -168,15 +168,9 @@
 		}
 
 		l = c.inputBuffer.Len()
-<<<<<<< HEAD
-		data = c.inputBuffer.find(delim, n)
-		if len(data) == 0 {
-			n = l //skip all exists bytes
-=======
 		i := c.inputBuffer.indexByte(delim, n)
 		if i < 0 {
 			n = l // skip all exists bytes
->>>>>>> 168b285e
 			continue
 		}
 		return data, nil
