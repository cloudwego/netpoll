// Copyright 2022 CloudWeGo Authors
//
// Licensed under the Apache License, Version 2.0 (the "License");
// you may not use this file except in compliance with the License.
// You may obtain a copy of the License at
//
//    http://www.apache.org/licenses/LICENSE-2.0
//
// Unless required by applicable law or agreed to in writing, software
// distributed under the License is distributed on an "AS IS" BASIS,
// WITHOUT WARRANTIES OR CONDITIONS OF ANY KIND, either express or implied.
// See the License for the specific language governing permissions and
// limitations under the License.

//go:build !windows
// +build !windows

package netpoll

import (
	"context"
	"io"
	"time"
)

// SetNumLoops is used to set the number of pollers, generally do not need to actively set.
// By default, the number of pollers is equal to runtime.GOMAXPROCS(0)/20+1.
// If the number of cores in your service process is less than 20c, theoretically only one poller is needed.
// Otherwise you may need to adjust the number of pollers to achieve the best results.
// Experience recommends assigning a poller every 20c.
//
// You can only use SetNumLoops before any connection is created. An example usage:
//
//	func init() {
//	    netpoll.SetNumLoops(...)
//	}
func SetNumLoops(numLoops int) error {
	return setNumLoops(numLoops)
}

// SetLoadBalance sets the load balancing method. Load balancing is always a best effort to attempt
// to distribute the incoming connections between multiple polls.
// This option only works when NumLoops is set.
func SetLoadBalance(lb LoadBalance) error {
	return setLoadBalance(lb)
}

func SetLoggerOutput(w io.Writer) {
	setLoggerOutput(w)
}

// SetRunner set the runner function for every OnRequest/OnConnect callback
func SetRunner(f func(ctx context.Context, f func())) {
	setRunner(f)
}

// DisableGopool will remove gopool(the goroutine pool used to run OnRequest),
// which means that OnRequest will be run via `go OnRequest(...)`.
// Usually, OnRequest will cause stack expansion, which can be solved by reusing goroutine.
// But if you can confirm that the OnRequest will not cause stack expansion,
// it is recommended to use DisableGopool to reduce redundancy and improve performance.
func DisableGopool() error {
	return disableGopool()
}

// WithOnPrepare registers the OnPrepare method to EventLoop.
func WithOnPrepare(onPrepare OnPrepare) Option {
	return Option{func(op *options) {
		op.onPrepare = onPrepare
	}}
}

// WithOnConnect registers the OnConnect method to EventLoop.
func WithOnConnect(onConnect OnConnect) Option {
	return Option{func(op *options) {
		op.onConnect = onConnect
	}}
}

// WithOnDisconnect registers the OnDisconnect method to EventLoop.
func WithOnDisconnect(onDisconnect OnDisconnect) Option {
	return Option{func(op *options) {
		op.onDisconnect = onDisconnect
	}}
}

// WithReadTimeout sets the read timeout of connections.
func WithReadTimeout(timeout time.Duration) Option {
	return Option{func(op *options) {
		op.readTimeout = timeout
	}}
}

// WithWriteTimeout sets the write timeout of connections.
func WithWriteTimeout(timeout time.Duration) Option {
	return Option{func(op *options) {
		op.writeTimeout = timeout
	}}
}

// WithIdleTimeout sets the idle timeout of connections.
func WithIdleTimeout(timeout time.Duration) Option {
	return Option{func(op *options) {
		op.idleTimeout = timeout
	}}
}

// WithReadBufferThreshold sets the max read buffer threshold.
// If connection already read the threshold bytes data, it will stop read more data.
func WithReadBufferThreshold(threshold int64) Option {
	return Option{func(op *options) {
		op.readBufferThreshold = threshold
	}}
}

// Option .
type Option struct {
	f func(*options)
}

type options struct {
<<<<<<< HEAD
	onPrepare           OnPrepare
	onConnect           OnConnect
	onRequest           OnRequest
	readTimeout         time.Duration
	writeTimeout        time.Duration
	idleTimeout         time.Duration
	readBufferThreshold int64 // bytes
=======
	onPrepare    OnPrepare
	onConnect    OnConnect
	onDisconnect OnDisconnect
	onRequest    OnRequest
	readTimeout  time.Duration
	writeTimeout time.Duration
	idleTimeout  time.Duration
>>>>>>> faa52638
}<|MERGE_RESOLUTION|>--- conflicted
+++ resolved
@@ -119,21 +119,12 @@
 }
 
 type options struct {
-<<<<<<< HEAD
 	onPrepare           OnPrepare
 	onConnect           OnConnect
+	onDisconnect        OnDisconnect
 	onRequest           OnRequest
 	readTimeout         time.Duration
 	writeTimeout        time.Duration
 	idleTimeout         time.Duration
 	readBufferThreshold int64 // bytes
-=======
-	onPrepare    OnPrepare
-	onConnect    OnConnect
-	onDisconnect OnDisconnect
-	onRequest    OnRequest
-	readTimeout  time.Duration
-	writeTimeout time.Duration
-	idleTimeout  time.Duration
->>>>>>> faa52638
 }