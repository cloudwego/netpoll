--- conflicted
+++ resolved
@@ -12,12 +12,8 @@
 // See the License for the specific language governing permissions and
 // limitations under the License.
 
-<<<<<<< HEAD
 //go:build darwin || netbsd || freebsd || openbsd || dragonfly || linux || windows
 // +build darwin netbsd freebsd openbsd dragonfly linux windows
-=======
-// +build darwin netbsd freebsd openbsd dragonfly linux
->>>>>>> 90a6f211
 
 package netpoll
 
@@ -30,16 +26,13 @@
 	"time"
 )
 
-<<<<<<< HEAD
-=======
 // Conn extends net.Conn, but supports getting the conn's fd.
 type Conn interface {
 	net.Conn
 
 	// Fd return conn's fd, used by poll
-	Fd() (fd int)
+	Fd() (fd fdtype)
 }
->>>>>>> 90a6f211
 
 var _ Conn = &netFD{}
 
