--- conflicted
+++ resolved
@@ -12,13 +12,8 @@
 // See the License for the specific language governing permissions and
 // limitations under the License.
 
-<<<<<<< HEAD
-//go:build !arm64
-// +build !arm64
-=======
 //go:build !arm64 && !loong64
 // +build !arm64,!loong64
->>>>>>> 5719b531
 
 package netpoll
 
