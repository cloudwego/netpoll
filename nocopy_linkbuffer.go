--- conflicted
+++ resolved
@@ -562,12 +562,8 @@
 }
 
 // GetBytes will read and fill the slice p as much as possible.
-<<<<<<< HEAD
+// If p is not passed, return all readable bytes.
 func (b *UnsafeLinkBuffer) GetBytes(p [][]byte) (vs [][]byte) {
-=======
-// If p is not passed, return all readable bytes.
-func (b *LinkBuffer) GetBytes(p [][]byte) (vs [][]byte) {
->>>>>>> bb9c3f74
 	node, flush := b.read, b.flush
 	if len(p) == 0 {
 		n := 0
